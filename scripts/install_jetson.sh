#!/bin/bash

set -e

if [ "$#" -ne 1 ]; then
    echo "Usage: $0 <Jetpack Version>"
    exit 1
fi
JP_VERSION="${1//.}"

# Jetpack>=4.4 (OpenCV, CUDA, TensorRT) is required
if [[ $JP_VERSION == 45 ]]; then
    TF_VERSION=1.15.4
    NV_VERSION=20.12
elif [[ $JP_VERSION == 44 ]]; then
    TF_VERSION=1.15.2
    NV_VERSION=20.4
else
    echo "Error: unsupported Jetpack Version, 4.4+ is required"
    exit 1
fi

# Set up CUDA environment
if [ ! -x "$(command -v nvcc)" ]; then
    echo "export PATH=/usr/local/cuda/bin\${PATH:+:\${PATH}}" >> ~/.bashrc
    echo "export LD_LIBRARY_PATH=/usr/local/cuda/lib64\${LD_LIBRARY_PATH:+:\${LD_LIBRARY_PATH}}" >> ~/.bashrc
    source ~/.bashrc
fi

# NumPy and TensorFlow
sudo apt-get update
sudo apt-get install -y python3-pip libhdf5-serial-dev hdf5-tools libcanberra-gtk-module
<<<<<<< HEAD
sudo -H pip3 install numpy
=======
sudo -H pip3 install cython
sudo -H pip3 install numpy cython-bbox
sudo ln -s /usr/include/locale.h /usr/include/xlocale.h
>>>>>>> 9585c70c
sudo -H pip3 install --no-cache-dir --extra-index-url https://developer.download.nvidia.com/compute/redist/jp/v$JP_VERSION tensorflow==$TF_VERSION+nv$NV_VERSION

# SciPy
sudo apt-get install -y libatlas-base-dev gfortran
sudo -H pip3 install scipy==1.5

# Numba
sudo apt-get install -y llvm-8 llvm-8-dev
sudo -H LLVM_CONFIG=/usr/bin/llvm-config-8 pip3 install numba==0.48

# CuPy
echo "Installing CuPy, this may take a while..."
sudo -H CUPY_NVCC_GENERATE_CODE="current" CUPY_NUM_BUILD_JOBS=$(nproc) pip3 install cupy==9.2<|MERGE_RESOLUTION|>--- conflicted
+++ resolved
@@ -30,13 +30,8 @@
 # NumPy and TensorFlow
 sudo apt-get update
 sudo apt-get install -y python3-pip libhdf5-serial-dev hdf5-tools libcanberra-gtk-module
-<<<<<<< HEAD
 sudo -H pip3 install numpy
-=======
-sudo -H pip3 install cython
-sudo -H pip3 install numpy cython-bbox
 sudo ln -s /usr/include/locale.h /usr/include/xlocale.h
->>>>>>> 9585c70c
 sudo -H pip3 install --no-cache-dir --extra-index-url https://developer.download.nvidia.com/compute/redist/jp/v$JP_VERSION tensorflow==$TF_VERSION+nv$NV_VERSION
 
 # SciPy
